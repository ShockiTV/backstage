--- conflicted
+++ resolved
@@ -74,13 +74,8 @@
   });
 }
 
-<<<<<<< HEAD
-main();
-
 module.hot?.accept();
-=======
 main().catch(error => {
   console.error(`Backend failed to start up, ${error}`);
   process.exit(1);
-});
->>>>>>> 98b92728
+});